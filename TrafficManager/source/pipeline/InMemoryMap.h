#pragma once

#include <cmath>
#include <memory>
#include <limits>
#include <string>
#include <unordered_map>

#include "carla/client/Waypoint.h"
#include "carla/geom/Location.h"
#include "carla/geom/Math.h"
#include "carla/Memory.h"

#include "SimpleWaypoint.h"

namespace traffic_manager {

namespace cg = carla::geom;

  using WaypointPtr = carla::SharedPtr<carla::client::Waypoint>;
  using TopologyList = std::vector<std::pair<WaypointPtr, WaypointPtr>>;
  using SimpleWaypointPtr = std::shared_ptr<SimpleWaypoint>;
  using NodeList = std::vector<SimpleWaypointPtr>;
  using LaneWaypointMap = std::unordered_map<int, NodeList>;
  using SectionWaypointMap = std::unordered_map<uint, LaneWaypointMap>;
  using RoadWaypointMap = std::unordered_map<uint, SectionWaypointMap>;

  /// This class constructs a discretised local map cache.
  /// Instantiate the class with map topology from the simulator
  /// and run setUp() to construct the local map.
  class InMemoryMap {

  private:

    /// Object to hold sparse topology received in the constructor
    TopologyList _topology;
    /// Structure to hold all custom waypoint objects after
<<<<<<< HEAD
    /// Interpolation of sparse topology
    std::vector<SimpleWaypointPtr> dense_topology;
=======
    /// Interpollation of sparse topology
    NodeList dense_topology;
>>>>>>> 58266c3e
    /// Structure to segregate waypoints according to their geo ids
    RoadWaypointMap road_to_waypoint;

    /// The method used to segregate and place waypoints into RoadWaypointMap
    void StructuredWaypoints(SimpleWaypointPtr waypoint);

    /// the method used to place lane change link between waypoints
    void LinkLaneChangePoint(SimpleWaypointPtr reference_waypoint, WaypointPtr neighbor_waypoint, int side);

    /// The method used to find and place lane change links
    void FindAndLinkLaneChange(SimpleWaypointPtr reference_waypoint);

  public:

    InMemoryMap(TopologyList topology);
    ~InMemoryMap();

    /// Constructs the local map with a resolution of sampling_resolution.
    void SetUp(int sampling_resolution);

    /// Returns the closest waypoint to a given location on the map.
    SimpleWaypointPtr GetWaypoint(const cg::Location &location) const;

<<<<<<< HEAD
    /// Returns the full list of discrete samples of the map in the local cache.
    std::vector<SimpleWaypointPtr> GetDenseTopology() const;
=======
    /// Returns the full list of descrete samples of the map in local cache.
    NodeList GetDenseTopology() const;
>>>>>>> 58266c3e

  };

}<|MERGE_RESOLUTION|>--- conflicted
+++ resolved
@@ -35,13 +35,8 @@
     /// Object to hold sparse topology received in the constructor
     TopologyList _topology;
     /// Structure to hold all custom waypoint objects after
-<<<<<<< HEAD
     /// Interpolation of sparse topology
-    std::vector<SimpleWaypointPtr> dense_topology;
-=======
-    /// Interpollation of sparse topology
     NodeList dense_topology;
->>>>>>> 58266c3e
     /// Structure to segregate waypoints according to their geo ids
     RoadWaypointMap road_to_waypoint;
 
@@ -65,13 +60,8 @@
     /// Returns the closest waypoint to a given location on the map.
     SimpleWaypointPtr GetWaypoint(const cg::Location &location) const;
 
-<<<<<<< HEAD
     /// Returns the full list of discrete samples of the map in the local cache.
-    std::vector<SimpleWaypointPtr> GetDenseTopology() const;
-=======
-    /// Returns the full list of descrete samples of the map in local cache.
     NodeList GetDenseTopology() const;
->>>>>>> 58266c3e
 
   };
 
