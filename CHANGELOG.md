--- conflicted
+++ resolved
@@ -11,13 +11,10 @@
   * Fixed docker build of .BIN for pedestrian navigation
   * Fixed typos
   * Fixed agent failures due to API changes in is_within_distance_ahead()
-<<<<<<< HEAD
   * Fixed import pipeline bugs:
     - Crash when no pedestrian navmesh is present
     - Automatically imported static meshes not properly tagged
-=======
   * Fixed incorrect doppler velocity for RADAR sensors.
->>>>>>> 07c09fd9
 
 ## CARLA 0.9.7
   * Upgraded parameters of Unreal/CarlaUE4/Config/DefaultInput.ini to prevent mouse freeze
