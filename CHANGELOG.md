## latest
<<<<<<< HEAD
  * Improved manual_control by adding realistic throttle
  * Added new Behavior agent
=======

  * Traffic Manager:
    - Added benchmark
    - Added synchronous mode
    - Fixed change map error
    - Added multiclient architecture
    - Added multi Traffic Manager architecture
    - Fixed linkage between waypoints
    - Implemented intersection anticipation
    - Implemented vehicle destruction when stuck
    - Implemented tunable parameters
  * Added landmark class for signal-related queries.
  * Added support to parse OpenDRIVE signals.
>>>>>>> eae903e9
  * Added junction class as queryable object from waypoint
  * Added simple physical map generation from standalone OpenDRIVE data
  * Added support for new geometry: `spiral`, `poly3`, and `paramPoly3`
  * Improved `get_waypoint(location)` performance
  * New weather system: night time, fog, rain ripples, and now wind affects vegetation and rain (not car physics)
  * Fixed Low/Epic quality settings transition
  * Enabled Mesh distance fields
  * API extensions:
    - Added new methods to `BoundingBox`: `contains()`, `get_local_vertices()` and `get_world_vertices(transform)`
    - Added new function to get a waypoint specifying parameters from the OpenDRIVE: `map.get_waypoint_xodr(road_id, lane_id, s)`
    - Added 3 new parameters for the `carla.Weather`: `fog_density`, `fog_distance`, and (ground) `wetness`
    - Added `carla.client.generate_opendrive_world(opendrive)` that loads a map with custom OpenDRIVE basic physical topology
  * New python clients:
    - `weather.py`: allows weather changes using the new weather parameters
  * Fixed docker build of .BIN for pedestrian navigation
  * Fixed crash when missing elevation profile and lane offset in OpenDRIVE
  * Fixed typos
  * Fixed agent failures due to API changes in is_within_distance_ahead()
  * Fixed assertion bug when using LibCarla
  * Fixed incorrect doppler velocity for RADAR sensor
  * Fixed documentation links
  * Upgraded Boost to 1.72.0
  * Recorder feature:
    - Added an option (-i) when replaying a session to ignore the hero vehicles
  * Fixed import pipeline bugs:
    - Crash when no pedestrian navmesh is present
    - Automatically imported static meshes not properly tagged

## CARLA 0.9.7

  * Upgraded parameters of Unreal/CarlaUE4/Config/DefaultInput.ini to prevent mouse freeze
  * Add build variant with AD RSS library integration with RSS sensor and result visualisation
  * Support for OpenGL and Vulkan in docker + headless mode
  * Added new sensor: Inertial measurement unit (IMU)
  * Added new sensor: Radar
  * Exposed rgb camera attributes: exposure, depth of field, tonemapper, color correction, and chromatic aberration
  * Now all the camera-based sensors are provided with an additional parametrized lens distortion shader
  * Added Traffic Manager to replace autopilot in managing the NPC vehicles
  * Improved pedestrians navigation
  * API changes:
    - Lidar: `range` is now set in meters, not in centimeters
    - Lidar: `horizontal_angle` is now received in radians, not in degrees
    - GNSS: `carla.GnssEvent` renamed to `carla.GnssMeasurement`
  * API extensions:
    - Added `carla.IMUMeasurement`
    - Added `carla.RadarMeasurement` and `carla.RadarDetection`
    - GNSS data can now be obtained with noise
    - IMU data can now be obtained with noise
  * Moved GNSS sensor from client to server side
  * Added exporter plugin for UE4 to allow export meshes ready for Recast calculation
  * The 'make import' process now rename the assets accordingly and set complex collision as simple
  * New Python API function added (map.get_crosswalks()) that returns a list with all points that define the crosswalk zones from OpenDRIVE file
  * Updated `manual_control.py` with a lens disortion effect example
  * Updated `manual_control.py` with IMU and Radar realtime visualization
  * Fixed pylint for python3 in travis
  * Fixed PointCloudIO `cout` that interfiered with other python modules
  * Better steering in manual control
  * Added Doxygen documentation online with automatic updates through Jenkins pipeline
  * Fixed an error in `automatic_control.py` failing because the `Num Lock` key
  * Fixed client_bounding_boxes.py example script
  * Fixed materials and semantic segmentation issues regarding importing assets
  * Fixed ObstacleSensor to return HitDistance instead of HitRadius

## CARLA 0.9.6

  * Upgraded to Unreal Engine 4.22
  * Added Vulkan support, if installed, CARLA will use Vulkan, use `-opengl` flag to launch with OpenGL
  * The simulator is now compiled in "Shipping" mode, faster but it accepts less command-line arguments
  * Pedestrians are back:
    - Spawn pedestrians that will roam randomly on sidewalks
    - The script 'spawn_npc.py' spawns now pedestrians, adjust the number with the flag `-w`
    - Added navigation meshes for each maps for pedestrian navigation
  * Allow adding custom props (FBX) to CARLA Blueprint library so they are spawnable
  * Simplified pipeline for importing and packaging maps and custom props
  * Vehicle physics:
    - Added access to vehicle transmission details
    - Added access to vehicle physics brake values
    - Added tire friction trigger boxes for simulating slippery surfaces
  * Added camera gamma correction as command-line argument to manual_control.py
  * Added ability to set motion blur settings for RGB camera in sensor python blueprint
  * Added C++ client example using LibCarla
  * Added PythonAPI documentation generator, we documented in detail all the Python reference
  * Added a new Python script config.py that allows the user to configure the simulator from the command-line
  * New recorder features:
    - Documented recorded system and binary file
    - Added optional parameter to show more details about a recorder file (related to `show_recorder_file_info.py`)
    - Added playback speed (slow/fast motion) to the replayer
    - Allow custom paths for saving the recorded files
    - More data is now recorded to replay animations:
      + Wheels of vehicles are animated (steering, throttle, handbrake), also bikes and motorbikes
      + Walker animations are simulated (through speed of walker)
  * New high quality pedestrians: female, girl and boy; improved meshes and textures
  * More color and texture variations for each pedestrian
  * New vehicle Audi Etron: 25.000 tris and LODs
  * New material for Mustang, new system that will allow us to improve all the vehicle materials
  * Improved vehicle Tesla
  * New high-quality "Default" weather tailor-made for each map
  * Improved the rest of weather profiles too
  * RGB camera improvements:
    - Enabled temporal antialiasing and motion blur
    - Added gamma value and motion blur as a blueprint attributes
    - Enabled texture streaming for scene captures
  * API changes:
    - Renamed `frame_count` and `frame_number` as `frame`, old members are kept as deprecated
    - `world.wait_for_tick()` now returns a `carla.WorldSnapshot`
    - The callback of `world.on_tick(callback)` now receives a `carla.WorldSnapshot`
    - Deprecated waypoint's `is_intersection`, use `is_junction` instead
  * API extensions:
    - Added attachment type "SpringArm" for cinematic cameras
    - Added waypoint's `junction_id` that returns de OpenDrive identifier of the current junction
    - Added `world.get_actor(id)` to find a single actor by id
    - Added `carla.WeatherParameters.Default` for the default (tailor-made for each town) weather profile
    - Added `WorldSnapshot` that contains a list of `ActorSnapshot`, allows capturings a "still image" of the world at a single frame
    - Added `world.tick()` now synchronizes with the simulator and returns the id of the newly started frame
    - Added `world.apply_settings(settings)` now synchronizes with the simulator and returns the id of the frame when the settings took effect
    - Added `world.remove_on_tick(id)` to allow removing on tick callbacks
    - Added allow setting fixed frame-rate from client-side, now is part of `carla.WorldSettings`
    - Added `is_invincible` to walkers
  * Several optimizations to the RPC server, now supports a bigger load of async messages
  * Updated DebugHelper to render on Shipping packages, it has also better performance
  * Updated OpenDriveActor to use the new Waypoint API
  * Removed deprecated code and content
  * Exposed waypoints and OpenDrive map to UE4 Blueprints
  * Change the weight of cars. All cars have been compared with the real to have a feedback more real
  * Recorder fixes:
    - When a recorded session finish replaying, all vehicles will continue in autopilot, and all pedestrians will stop
    - Fixed a possible crash if an actor is respawned before the episode is ready when a new map is loaded automatically
    - Actors at start of playback could interpolate positions from its current position instead than the recorded position
    - Camera following in playback was not working if a new map was needed to load
    - API function 'show_recorder_file_info' was showing the wrong parent id
    - Script 'start_recording.py' now properly saves destruction of actors at stop
    - Problem when vehicles enable autopilot after a replayer, now it works better
  * Fixed dead-lock when loading a new map in synchronous mode
  * Fixed get_actors may produce actors without parent
  * Fixed std::bad_cast when importing other libraries, like tensorflow, before carla
  * Fixed latitude in WGS84 reprojection code such that Latitudes increase as one move north in CARLA worlds
  * Fixed walking animations, the animations now go at the same speed as the game
  * Fixed loading and reloading world not using the timeout
  * Fixed XODR files can be found now anywhere in content
  * Fixed bug related with Pygame error of surface too large, added sidewalks and improved lane markings in `no_rendering_mode.py`
  * Fixed Lidar effectiveness bug in manual_control.py
  * Fixed wrong units in VehiclePhysicsControl's center of mass
  * Fixed semantic segmentation of bike riders
  * Fixed inconsistent streetlights in Town03
  * Fixed incorrect vehicle bounds

## CARLA 0.9.5

  * Added `client_bounding_boxes.py` to show bounding boxes client-side
  * New Town07, rural environment with narrow roads
  * Reworked OpenDRIVE parser and waypoints API
    - Fixed several situations in which the XODR was incorrectly parsed
    - Exposed more information: lane marking, lane type, lane section id, s
    - API change: waypoint's `lane_type` is now an enum, `carla.LaneType`
    - API change: `carla.LaneMarking` is not an enum anymore, extended with color, type, lane change, and width
    - API extension: `map.get_waypoint` accepts an extra optional flag argument `lane_type` for filtering lane types
    - API extension: `carla.Map` can be constructed off-line out of XODR files, `carla.Map(town_name, xodr_content)`
    - API extension: `id` property to waypoints, uniquely identifying waypoints up to half centimetre precision
  * API change: Renamed "lane_invasion" to "lane_detector", added too its server-side sensor to be visible to other clients
  * API extension: new carla.command.SpawnActor to spawn actors in batch
  * API extension: `map.transform_to_geolocation` to transform Location to GNSS GeoLocation
  * API extension: added timestamp (elapsed simulation seconds) to SensorData
  * API extension: method `client.apply_batch_sync` that sends commands in batch and waits for server response
  * API extension: optional argument "actor_ids" to world.get_actors to request only the actors with the ids provided
  * Migrated Content to AWS
  * Updated `spawn_npc.py` to spawn vehicles in batch
  * Added --rolename to "manual_control.py"
  * Added options to "no_rendering_mode.py" to draw extra road information
  * Added "scene_layout.py" to retrieve the whole information in the scene as Python dict
  * Basic agent integrated with global router
  * Allow usage of hostname for carla::Client and resolve them to IP addresses
  * Added new pack of assets
    - Windmill, different farm houses, silo
    - Plants corn, dandelion, poppy, and grass
    - Yield traffic sign
  * Added modular buildings New York style
  * Added marking lanes in Town03
  * Added command-line arguments to simulator to disable rendering and set the server timeout
  * Improved performance in Town01 and Town02
  * Changed yellow marking lane from Town01 and Town02 to dashed yellow marking lane
  * Improved lane cross detection to use the new Waypoint API
  * Enhanced stop triggers options
  * Fixed semantic segmentation tags in Town04, Town05, Town06
  * Fixed tree collision in Town01
  * Fixed VehicleSpawnPoint out of the road in Town01
  * Fixed geo-reference of Town01 and Town07
  * Fixed floating pillars in Town04
  * Fixed floating building in Town03
  * Fixed vehicles missing the route if autopilot enabled too late
  * Fixed division by zero in is_within_distance_ahead()
  * Fixed local planner to avoid premature route pruning at path overlaps
  * Fixed global router behavior to be consistent with new Waypoint API
  * Fixed clean up of local_planner when used by other modules
  * Fixed python client DLL error on Windows
  * Fixed wrong type returned by `ActorList.Filter(...)`
  * Fixed wheel's tire friction affecting all vehicles from physics control parameters
  * Fixed obstacle detector not working
  * Fixed small float bug in misc.py


## CARLA 0.9.4

  * Added recording and playback functionality
  * Added synchronous mode, simulator waits until a client sends a "tick" cue, `client.tick()`
  * Allow changing map from client-side, added `client.load_world(name)`, `client.reload_world()`, and `client.get_available_maps()`
  * Added scripts and tools to import maps directly from .fbx and .xodr files into the simulator
  * Exposed minimum physics control parameters for vehicles' engine and wheels
  * Allow controlling multiple actors in "batch mode"
  * New Town06, featuring a "Michigan left" intersection including:
    - Connection ramp between two highways
    - Incorporation to a highway requiring changing several lanes to take another exit
    - Junctions supporting different scenarios
  * New traffic signs assets: one-way, no-turn, more speed limits, do not enter, arrow floors, Michigan left, and lane end
  * New pedestrian texture to add more variations
  * New road PBR material
  * Extended the waypoint API with `lane_change`, `lane_type`, `get_right_lane()` and `get_left_lane()`
  * Added world settings for changing no-rendering mode and synchronous mode at run-time
  * Added methods to acquire a traffic light's pole index and all traffic lights in it's group
  * Added performance benchmark script to measure the simulator's rendering performance
  * Added `manual_control_steeringwheel.py` to control agents using Logitech G29 steering wheels (and maybe others)
  * Added movable props present in the map (e.g. chairs and tables) as actors so they can be controlled from Python
  * Added recording and playback bindings to `manual_control.py` script
  * Removed `world.map_name` from API, use `world.get_map().name` instead
  * Refactored `no_rendering_mode.py` to improve performance and interface
  * Several improvements to the build system for Windows
  * Expose traffic sign's trigger volumes on Python API
  * Improved export/import map tools
  * Simplify Dockerfile halving Carla Docker image size
  * Episodes have now a random unique id to avoid collisions between runs
  * Reduced overhead of many RPC calls by sending only actor IDs (instead of serializing all the actor attributes every time)
  * Added priority system for vehicle control input (internal, not exposed in API)
  * Removed "Example.CarlaSettings.ini", you can still use it, but it's no longer necessary
  * Improved time-out related error messages
  * Fixed Town01 placed 38 meters above the zero
  * Fixed parsing of OpenDrive geo-reference exported by RoadRunner
  * Fixed issue of retrieving an empty list when calling `world.get_actors()` right after creating the world
  * Fixed a few synchronization issues related to changing the world at runtime
  * Fixed traffic light when it gets illuminated by the hero vehicle in `no_rendering_mode.py`
  * Fixed `manual_control.py` and `no_rendering_mode.py` to prevent crashes when used in "no rendering mode"
  * Fixed traffic signs having the trigger box rotated
  * Fixed female walk animation
  * Fixed BP_MultipleFloor, tweaked offset in BaseFloor to adjust meshes between them
  * Fixed static objects present in the map were marked as "movable"

## CARLA 0.9.3

  * Upgraded to Unreal Engine 4.21
  * Upgraded Boost to 1.69.0
  * New Town04 (biggest so far), includes a freeway, new bridge and road barrier, a nicer landscape based on height-map, and new street props
  * New Town05, adding more variety of intersections for the scenario runner
  * Redesigned pedestrian models and animations (walk and idle) for male and female characters
  * Added sensor for detecting obstacles (ray-cast based)
  * Added sensor GNSS (GPS)
  * Basic agent integrated with global router
  * Added a few methods to manage an actor:
    - set_velocity: for setting the linear velocity
    - set_angular_velocity: for setting the angular velocity
    - get_angular_velocity: for getting the angular velocity
    - add_impulse: for applying an impulse (in world axis)
  * Renamed vehicle.get_vehicle_control() to vehicle.get_control() to be consistent with walkers
  * Added new mesh for traffic lights
  * Added new pine tree assets, with their LODs finely tuned for performance
  * Added point transformation functionality for LibCarla and PythonAPI
  * Added "sensor_tick" attribute to sensors (cameras and lidars) to specify the capture rate in seconds
  * Added Export/Import map tools
  * Added "get_forward_vector()" to rotation and transform, retrieves the unit vector on the rotation's X-axis
  * Added support for Deepin in PythonAPI's setup.py
  * Added support for spawning and controlling walkers (pedestrians)
  * Updated BasicAgent to allow setting target_speed and handle US-style traffic lights properly
  * OpenDriveActor has been rewritten using the Waypoint API, this has fixed some bugs
  * Remove crash reporter from packaged build
  * Improved simulator fatal error handling, now uses UE4 fatal error system
  * LibCarla server pipeline now compiles with exceptions disabled for better performance and compatibility with UE4
  * Fixed TCP accept error, too many open files while creating and destroying a lot of sensors
  * Fixed lost error messages in client-side, now when a request fails it reports the reason
  * Fixed global route planner to handle round about turns and made the code consistent with local planner
  * Fixed local planner to avoid premature route pruning at path overlaps
  * Fixed autopilot direction not properly initialized that interfered with the initial raycast direction
  * Fixed crash when an actor was destroyed but not de-registered, e.g. falling out of world bounds

## CARLA 0.9.2

  * Updated ROS bridge for CARLA 0.9.X (moved to its own repository)
  * Added Python API "agents" extension, includes
    - Global route planner based on the Waypoints API (compatible with OpenDrive)
    - BasicAgent: new client agent that can drive to a given coordinate of the map using the waypoint API and PID controllers, attending to other vehicles and traffic lights
    - RoamingAgent: new client agent that can drive at different speeds following waypoints based on PID controllers, attending to other vehicles and traffic lights
    - LocalPlanner functionality to navigate waypoints using PID controllers
    - LateralControl and LongitudinalControl PIDs
  * Added support for manual gear shifting
  * Added "role_name" attribute to actors to easily identify the "hero" vehicle
  * Changed traffic lights in Town03 to American style
  * Added new junction types with only stop signs
  * Updates to documentation and tutorials
  * Simulator now starts by default in windowed mode
  * CMake version required downgraded to 3.5 for better compatibility
  * Fixed waypoints height were all placed at zero height
  * Fixed actors in world.get_actors() missing parent actor
  * Fixed some vehicles losing their wheels after calling set_simulate_physics
  * Fixed bounding box of Lincoln MkZ
  * Several fixes and improvements to OpenDriveActor

## CARLA 0.9.1

  * New town: Town03
    - Created with Vector Zero's RoadRunner (including OpenDrive information of the road layout)
    - Bigger and more diverse
    - More road variety: multiple lanes and lane markings, curves at different angles, roundabout, elevation, tunnel
  * Lots of improvements to the Python API
    - Support for Python 3
    - Support for retrieving and changing lighting and weather conditions
    - Migrated Lidar sensor
    - Migrated image converter methods: Depth, LogarithmicDepth, and CityScapesPalette
    - Migrated IO methods for sensor data, "save_to_disk" available for PNG, JPEG, TIFF, and PLY
    - Added support for requesting the list of all the actors alive in the current world, `world.get_actors()`
    - `world.get_actors()` returns an `ActorList` object with `filter` functionality and lazy initialization of actors
    - Added collision event sensor, "sensor.other.collision", that triggers a callback on each collision to the actor it is attached to
    - Added lane detector sensor, "sensor.other.lane_detector", that detects lane invasion events
    - Added `carla.Map` and `carla.Waypoint` classes for querying info about the road layout
      - Added methods for converting and saving the map as OpenDrive format
      - Added `map.get_spawn_points()` to retrieve the recommended spawn points for vehicles
      - Added `map.get_waypoint(location)` to query the nearest waypoint
      - Added `map.generate_waypoints(distance)` to generate waypoints all over the map at an approximated distance
      - Added `map.get_topology()` for getting a list the tuples of waypoints that define the edges of the road graph
      - Added `waypoint.next(distance)` to retrieve the list of the waypoints at a distance that can be driven from this waypoint
    - Added `parent` attributes to actors, not None if the actor is attached to another actor
    - Added `semantic_tags` to actors containing the list of tags of all of its components
    - Added methods for retrieving velocity and acceleration of actors
    - Added function to enable/disable simulating physics on an actor, `actor.set_simulate_physics(enabled=True)`
    - Added bounding boxes to vehicles, `vehicle.bounding_box` property
    - Exposed last control applied to vehicles, `vehicle.get_vehicle_control()`
    - Added a "tick" message containing info of all the actors in the scene
      - Executed in the background and cached
      - Added `world.wait_for_tick()` for blocking the current thread until a "tick" message is received
      - Added `world.on_tick(callback)` for executing a callback asynchronously each time a "tick" message is received
      - These methods return/pass a `carla.Timestamp` object containing, frame count, delta time of last tick, global simulation time, and OS timestamp
      - Methods retrieving actor's info, e.g. `actor.get_transform()`, don't need to connect with the simulator, which makes these calls quite cheap
    - Allow drawing debug shapes from Python: points, lines, arrows, boxes, and strings (`world.debug.draw_*`)
    - Added id (id of current episode) and map name to `carla.World`
    - Exposed traffic lights and signs as actors. Traffic lights have a specialized actor class that has the traffic light state (red, green, yellow) as property
    - Added methods for accessing and modifying individual items in `carla.Image` (pixels) and `carla.LidarMeasurement` (locations)
    - Added `carla.Vector3D` for (x, y, z) objects that are not a `carla.Location`
    - Removed `client.ping()`, `client.get_server_version()` accomplishes the same
    - Renamed `contains_X()` methods to `has_X()`
    - Changed `client.set_timeout(seconds)` to use seconds (float) instead of milliseconds
    - Allow iterating attributes of an Actor's Blueprint
    - Fixed wildcard filtering issues, now "vehicle.*" or "*bmw*" patterns work too
    - Fixed `actor.set_transform()` broken for attached actors
  * More Python example scripts and improved the present ones
    - Now all the scripts use the list of recommended spawn points for each map
    - Renamed "example.py" to "tutorial.py", and updated it with latest changes in API
    - Added timeout to the examples
    - "manual_control.py" performance has been improved while having more measurements
    - "manual_control.py" now has options to change camera type and position
    - "manual_control.py" now has options to iterate weather presets
    - "manual_control.py" now has a fancier HUD with lots of info, and F1 key binding to remove it
    - Added "dynamic_weather.py" to change the weather in real-time (the one used in the video)
    - Added "spawn_npc.py" to quickly add a lot of NPC vehicles to the simulator
    - Added "spawn_npc.py --safe" to only add non-problematic vehicles
    - "vehicle_gallery.py" also got some small fixes
  * Asset and content improvements
    - New vehicle: Lincoln MKZ 2017
    - Refactored weather system, parametrized to make it easier to use
    - Improved control of bikes and motorbikes, still not perfect but causes less accidents
    - Added building block generator system
    - Misc city assets: New building, tunnel columns, rail-road bridges, new textures, new urban props
    - Adjusted vehicle physics and center of mass
    - Adjusted the maximum distance culling for foliage
    - Adjusted pedestrian animations and scale issues (not yet available with new API though)
    - Improved map building blueprints, spline based asset repeaters, and wall building tools
    - Replaced uses of Unreal's Foliage system with standard static meshes to work around a visual bug in Linux systems
    - Fixed filenames too long when packing the project on Windows
    - Fixed "SplineMeshRepeater" loses its collider mesh from time to time
    - Standardized asset nomenclature
  * New system for road information based on OpenDrive format
    - Added new map classes for querying info about the road layout and topology
    - Added methods for finding closest point on the road
    - Added methods for generating and iterating waypoints based on the road layout
    - Added OpenDrive parser to convert OpenDrive files to our map data structures
  * Other miscellaneous improvements and fixes
    - Fixed single channel Lidar crash (by @cwecht)
    - Fixed command-line argument `-carla-settings` fails to load absolute paths (by @harlowja)
    - Added an option to command-line to change quality level when launching the simulator, `-quality-level=Low`
    - Added ROS bridge odometry message (by @ShepelIlya)
    - New lens distortion shader, sadly not yet integrated with our cameras :(
    - New Docker tutorial
    - Disabled texture streaming to avoid issue of textures not loading in scene captures
    - Adjusted scene capture camera gamma to 2.4
    - Fixed leaking objects in simulation when despawning a vehicle. Now Pawn's controller is destroyed too if necessary when destroying an Actor
    - Fixed overflow on platform time-stamp, now it uses `double`
    - Upgraded @rpclib to fix crash when client exits too fast (rpclib/PR#167)
    - Moved "PythonClient" inside deprecated folder to avoid confusion
    - Refactored sensor related code
      - New plugin system for sensors that simplifies adding sensors, mini-tutorial at #830
      - Compile-time dispatcher for sensors and serializers
  * Improvements to the streaming library
    - Added multi-streams for streaming simultaneously to multiple clients (used by the "tick" message)
    - Messages re-use allocated memory when possible
    - Allows unsubscribing from a stream
    - Fixed client receives interleaved sensor messages, some messages can be discarded if connection is too slow though
    - Fixed streaming client fails to connect in Windows
    - Fixed streaming client keeps trying to reconnect after destroying a sensor
  * Refactored client C++ API
    - Python GIL is released whenever possible to avoid blocking
    - Fixed deadlock when closing the simulator while a client is connected
    - Fixed crash on simulator shutdown if a client has connected at some point
    - Set methods are now sent async which greatly improves performance in the client-side
    - Vehicle control is cached and not sent if haven't changed
    - Suppressed exceptions in destructors
  * Other development improvements
    - Improved Linux Makefile, fine-grained targets to reduce compilation times in development
    - Workaround for "setup.py" to link against "libcarla_client.a" again (Linux only)
    - Added support for ".gtest" file, each line of this file is passed to GTest executables as arguments when running `make check` targets
    - Python eggs are also archived on Jenkins to easily get them without downloading the full package
    - Added uncrustify config file for formatting UE4 C++ code

## CARLA 0.9.0

  * Upgraded to Unreal Engine 4.19
  * Redesign of the networking architecture
    - Allows any number of clients to connect simultaneously
    - Now is possible to add and remove at any time any vehicle or camera
    - Now is possible to control any vehicle or camera
    - Now is possible to place cameras anywhere
    - Reduced to two ports instead of three
    - First port uses an RPC protocol based on [rpclib](http://rpclib.net/)
    - Second port is for the streaming of the sensor data
  * Redesign of the Python API
    - Actors and sensors are now exposed in the API and can be independently controlled
    - The Python module is built in C++, with significant performance gain in some operations
    - Many functionality haven't been ported yet, so expect a lot of things missing
  * Redesign of the build system to accommodate the changes in dependencies
    - Everything can be done now with the Makefile
    - For the moment only Linux is supported, sorry
  * Massive clean up of all unused assets
  * Some aesthetic fixes to the vehicles

## CARLA 0.8.4

  * Community contribution: ROS bridge by @laurent-george
  * New vehicle: Tesla Model 3
  * Added an option to _"CarlaSettings.ini"_ to disable bikes and motorbikes
  * Fixed missing collision of vehicles introduced in 0.8.3
  * Improved stability of bikes and motorbikes
  * Improved autopilot turning behaviour at intersections, now using front wheels positions as reference
  * Temporarily removed Kawasaki Ninja motorbikes because the model was having some stability issues

## CARLA 0.8.3

  * Added two-wheeled vehicles, 3 bicycles and 4 motorbikes
  * Several art optimizations (CARLA is now about 10% faster)
    - Improved the performance of vegetation assets, adjusted LOD and culling distance, set billboards where possible
    - Drastically reduced the number of polygons of the landscape while keeping the original shape
    - Removed some high-cost unnecessary assets
    - Remodelled Mustang and NissanMicra, now with less polygons and materials, better textures and LOD
    - Remodelled building SM_TerracedHouse_01, now with more polygons but less materials and better textures
  * CARLA releases include now a Dockerfile for building docker images
  * Change in HUD: replace "FPS" by "Simulation Step"
  * The current map name is now included in the scene description message sent to the client
  * Adapted "manual_control.py" and "view_start_positions.py" to use the map name sent by the simulator
  * Improved the vehicle spawning algorithm, now it tries to spawn as much cars as possible even if there are not enough spawn points
  * "Setup.sh" is now faster and accepts an argument to run multiple jobs in parallel
  * Fixed foliage distance culling using wrong distance in "Low Mode"
  * Fixed NissanMicra slightly turning left when driving straight

## CARLA 0.8.2

  * Revamped driving benchmark
    - Changed name from benchmark to driving benchmark
    - Fully Redesigned the architecture of the module
    - Added a lot more documentation
    - Now you can stop and resume the benchmarks you run
  * Rolled back vehicle's location to the pivot of the mesh instead of the center of the bounding box
  * Added relative transform of the vehicle's bounding box to the measurements, player and non-players
  * Added "frame number" to each sensor measurement so it is possible to sync all the measurements based on the frame they are produced
  * Improved vehicle spawner to better handle spawning failures
  * Walkers use now a closer angle to detect vehicles, so they don't stop moving if a car passes nearby
  * Fixed lighting artefact causing the road to change its brightness depending on the distance to the camera
  * Fixed captured images overexposed in Low mode
  * Fixed illegal character in asset name
  * Fixed editing sun azimuth angle in CarlaWeadther.ini had no effect
  * Fixed crash when using a non-standard image size in DirectX (Windows)
  * Fixed issue with using multiple "SceneCaptureToDiskCamera"

## CARLA 0.8.1

  * New Python example for visualizing the player start positions
  * Fixed box extent of non-player agents was sent in centimeters instead of meters
  * Fixed speed limits were sent in km/h instead of m/s
  * Fixed issue in Volkswagen T2 wheels causing it to overturn

## CARLA 0.8.0

  * Upgraded to Unreal Engine 4.18
  * Created our own pedestrian 3D models free to use and distribute
  * Removed Epic's Automotive Materials dependencies
  * 360 Lidars support (similar to Velodyne HDL-32E or VLP-16) thanks to Anton Pechenko (Yandex)
    - Ray-cast based
    - Configurable settings
    - Added methods to save points to disk as PLY file
  * Added quality level settings
    - Low: low quality graphics, about 3 times faster with one camera
    - Epic: best quality (as before)
  * Measurements now use SI units
    - Locations:    m
    - Speed:        m/s
    - Acceleration: m/s^2
    - Collisions:   kg*m/s
    - Angles:       degrees
  * Added API methods to convert depth images to a point cloud
    - New method "image_converter.depth_to_local_point_cloud"
    - A supplementary image can be passed to attach colors to the points
    - New client example generates a point cloud in world coordinates
    - Added Transform class to Python API
  * Performance optimizations
    - Significant speed improvements in both Epic and Low modes
    - Fixed materials and improved shaders for roads, architecture, sidewalks, foliage, landscapes, cars, walkers, reflections, water
    - Execution of a set of Project and Engine parameters to improve performance (quality, vsync, AO, occlusion)
    - Generation of the road pieces using static meshes and actors instead of a single actor with instanced meshes
      - Improved performance since now is able to apply occlusion and draw distance
    - Images are captured asynchronously in the render thread
      - In asynchronous mode, images may arrive up to two frames later
      - In synchronous mode, game thread is blocked until images are ready
    - Blueprint code optimizations for vehicles, walkers, and splines
    - Added a way to configure different quality levels with culling distance and materials configuration
  * Refactored sensor related code to ease adding new sensors in the future
  * Added vehicle box extent to player measurements
  * Removed the player from the list of non-player agents
  * Adjusted bounding boxes to vehicles' height
  * Changed vehicles' center to match bounding box
  * Added autopilot mode to manual_control.py
  * Added quality level options to manual_control.py and client_example.py
  * Replaced background landscape and trees by a matte painting
  * Fixed road map generated some meshes twice
  * Small improvements to Windows support
    - Fixed issues with the Makefile
    - Fixed asset names too long or containing special characters

## CARLA 0.7.1

  * New Python API module: Benchmark
    - Defines a set of tasks and conditions to test a certain agent
    - Contains a starting benchmark, CoRL2017
    - Contains Agent Class: Interface for benchmarking AIs
  * New Python API module: Basic Planner (Temporary Hack)
    - Provide routes for the agent
    - Contains AStar module to find the shortest route
  * Other Python API improvements
    - Converter class to convert between Unreal world and map units
    - Metrics module to summarize benchmark results
  * Send vehicle's roll, pitch, and yaw to client (orientation is now deprecated)
  * New RoutePlanner class for assigning fixed routes to autopilot (IntersectionEntrance has been removed)
  * Create a random engine for each vehicle, which greatly improves repeatability
  * Add option to skip content download in Setup.sh
  * Few small fixes to the city assets

## CARLA 0.7.0

  * New Python client API
    - Cleaner and more robust
    - Compatible with Python 2 and 3
    - Improved exception handling
    - Improved examples
    - Included methods for parsing the images
    - Better documentation
    - Protocol: renamed "ai_control" to "autopilot_control"
    - Merged testing client
    - Added the maps for both cities, the client can now access the car position within the lane
  * Make CARLA start without client by default
  * Added wind effect to some trees and plants
  * Improvements to the existing weather presets
  * Build script: skip content download if up-to-date

## CARLA 0.6.0

  * Included Unreal project and reorganised folders
  * Enabled semantic segmentation by default
  * Added Felipe's Python client
  * New build system (Linux only)
  * Few fixes to city assets

## CARLA 0.5.4

  * Added command-line parameter -carla-no-hud
  * Remove override gamma from weather settings
  * Fixed issue road map generation hangs cooking command
  * Organise Python client and make sample script
  * Rename maps
    - CARLA_ORIGIN_0 --> Town02
    - CARLA_ORIGIN_1 --> Town01
  * Fixed Carla-Cola machine falling at begin play

## CARLA 0.5.3

  * Fixed issues with weather
  * Fixed missing building

## CARLA 0.5.2

  * Autopilot mode has been removed, now server sends AI control together with measurements every frame
  * State and position of traffic lights and signs are now included in the measurements too
  * Added a python console client
  * Fixed crash when client sends an invalid player start
  * Fixed some issues with the dynamic weather not looking as it used to do
  * Fixed some collision boxes missing

## CARLA 0.5.1

  * Fixed issue server was destroyed on every reset, closing the connection
  * Fixed issue agent servers connect too late
  * Improvements to the python client
  * Added python client test suite for testing the release
  * Added image converter
  * Fixed missing floor on CARLA_ORIGIN_0
  * Changed sidewalk texture
  * Improvements on the physics of some vehicles
  * More props and decals added to the cities

## CARLA 0.5.0

  * Upgraded to Unreal Engine 4.17
    - Fixes memory leaks
    - Fixes crashes with C++ std classes
  * Redesigned CarlaServer
    - Faster, avoids unnecessary copies
    - Sends images as raw data (no compression)
    - Supports synchronous and asynchronous mode
    - Networking operation have a time-out
    - Synchronous methods have a time-out
    - Pure C interface for better compatibility
    - Unit tests with GoogleTest
  * New server-client protocol
    - Upgraded to proto3
    - Supports repeated fields
    - Optionally send information about all dynamic agents in the scene
    - Now sends transforms instead of locations only
    - Autopilot mode added to control
  * New build system to avoid linkage issues
  * Added autopilot mode
  * Added an on-board camera to the car
  * Added traffic lights and speed limit to player state
  * Added player pawn selection to config file
  * Improved blueprint interface of the C++ classes
  * Some performance improvements to vehicle controllers
  * Fix issues with depth material in Windows
  * Fix issues with random engine not being available for vehicles
  * Fixed issue that compiling a release hang when saving the road map
  * Added more content; 7 vehicles, 30 pedestrians, many decals and props
  * Randomized pedestrian clothing
  * Many improvements and fixes to the city levels and assets
  * Added sub-surface scattering to vegetation
  * Added key binding to change weather during play
  * Added key binding to toggle autopilot mode
  * Added a second camera to the player

## CARLA 0.4.6

  * Add weather presets specific for each level
  * Some map fixes, adjust weather presets specific for each level
  * Fixed regression that some walkers may go at extremely slow and fast speeds

## CARLA 0.4.5

  * Add random seeds to config file
  * Improve logging
  * Removed rotation of map CARLA_ORIGIN_1

## CARLA 0.4.4

  * Fixed regression walkers despawning when stopping after seeing a car
  * Changed, collision is only registered if player moves faster than 1 km/h
  * Fixed issue walkers resume movement after sensing nothing, but the car is still there sometimes
  * Few improvements to the city assets

## CARLA 0.4.3

  * Fixed issue with reward, intersect other lane wasn't sent to the client
  * Improvements to the AI of other vehicles, and how they detect pedestrians
  * Improvements to the AI of the pedestrians, trying to avoid slightly better the cars
  * Made roads collision channel WorldStatic
  * Tune several vehicles' physics and engine
  * Fixed issue with vehicles bouncing back after hitting a pedestrian
  * Add bigger box to pedestrians to avoid accidents
  * Make vehicles spawn in order instead of randomly

## CARLA 0.4.2

  * Fixed issues with the server-client protocol
  * More improvements to the AI of other vehicles, now they barely crash
  * Improved the physics of some vehicles
  * Tweak the city for better AI of other vehicles

## CARLA 0.4.1

  * Improved AI of other vehicles, still needs some adjustment, but now they crash much less
  * Fixed wrong semantic segmentation label of the poles of traffic lights and signs
  * Added randomized vehicle license plates
  * Few improvements to the city assets

## CARLA 0.4.0

  * Made vehicle input more realistic, now reverse and brake use different input
  * Changed server-client protocol
    - CarlaSettings.ini is sent for every new episode
    - Control is extended with brake, reverse and handbrake
  * Set a clearer hierarchy for loading settings files
  * Made camera post-process settings able to change depending on the weather
  * Added basic functionality for NPC vehicles
  * Some improvements to the walker spawner
  * Generate road map metadata on save
  * Added command-line switch -carla-no-networking
  * Improved verbosity control of CarlaServer
  * Fixed issue with server that two threads used 100% CPU
  * Fixed issue with the attachment of the main camera to the player
  * Fixed issues with CarlaServer interface with Unreal, does not use STL containers anymore
  * Fixed issue with server not running below 30 fps at fixed frame rate, added physics sub-stepping
  * Fixed issues with some weather settings
  * Added randomized pedestrians with their AI and animations
  * Added other vehicles with their AI and physics
  * Added traffic lights and signs
  * Tweaked capture image to look similar to main camera
  * Changed car input to match settings in plugin
  * General improvements to levels and assets

## CARLA 0.3.0

  * Added basic dynamic weather functionality
    - Weather and sun light can be changed during game
    - Presets stored in config file CarlaWeather.ini
    - Added some presets for dynamic weather
  * Add basic functionality to spawn pedestrians
  * Split road meshes for intersections and turns for better precission of the road map
  * Better debug for road map
  * Implemented collision count for other cars and pedestrians
  * Command line argument -carla-settings now accepts relative paths
  * Improved performance when semantic segmentation is disabled
  * Improved tagger system
  * Implemented nav-mesh and spawn points for pedestrians
  * Added new cars
  * Added dynamic street lights
  * General improvements to levels and assets
  * Make the car jump

## CARLA 0.2.4

  * Fixed serialization of road map resulting in a huge map size
  * Some optimizations in the vegetation
  * Implemented more LODS

## CARLA 0.2.3

  * Fixed rounding errors in HUD (100% was shown as 99%, 30 FPS as 29 FPS)
  * Fixed crash when player goes out of road map
  * Fixed several issues related to the transform of the road map (wasn't working in CARLA_ORIGIN_1)
  * Make custom depth pass disable by default (semantic segmentation won't work by default)
  * Fixed road width in T-intersections
  * Implement road LOD
  * Fixed missing assets

## CARLA 0.2.2

  * Implemented signals for off-road and opposite lane invasion
  * Fixed linking issues (use Unreal's libpng)
  * Fixed memory leak in PNG compression
  * Added boundaries to the map
  * Several fixes in the map content

## CARLA 0.2.1

  * Fixed the memory leak related to protobuf issues
  * Fixed color shift in semantic segmentation and depth
  * Added in-game timestamp (now sending both OS and in-game)

## CARLA 0.2.0

  * Fixed Depth issues
  * Fixed random crash due to an invalid player start position
  * Added semantic segmentation
  * Changed codification to PNG
  * Camera configuration through config INI file

## CARLA 0.1.1

  * Added build system for Windows and Linux
  * Added more content

## CARLA 0.1.0

  * Added basic functionality<|MERGE_RESOLUTION|>--- conflicted
+++ resolved
@@ -1,9 +1,7 @@
 ## latest
-<<<<<<< HEAD
-  * Improved manual_control by adding realistic throttle
+
+  * Improved manual_control by adding realistic throttle and brake
   * Added new Behavior agent
-=======
-
   * Traffic Manager:
     - Added benchmark
     - Added synchronous mode
@@ -16,7 +14,6 @@
     - Implemented tunable parameters
   * Added landmark class for signal-related queries.
   * Added support to parse OpenDRIVE signals.
->>>>>>> eae903e9
   * Added junction class as queryable object from waypoint
   * Added simple physical map generation from standalone OpenDRIVE data
   * Added support for new geometry: `spiral`, `poly3`, and `paramPoly3`
