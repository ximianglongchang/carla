--- conflicted
+++ resolved
@@ -15,7 +15,6 @@
 namespace carla {
 namespace traffic_manager {
 
-<<<<<<< HEAD
 /// Unique pointer to hold the TM instance
 std::unique_ptr<TrafficManagerBase> TrafficManager::singleton_pointer = nullptr;
 
@@ -80,6 +79,10 @@
 		return localIP;
 	};
 
+  void TrafficManager::SetPercentageRunningSign(const ActorPtr &actor, const float perc) {
+
+    parameters.SetPercentageRunningSign(actor, perc);
+  }
 
 
 	/// Check singleton instance already created or not
@@ -207,248 +210,6 @@
 void TrafficManager::Reset() {
 	Release();
 }
-=======
-  TrafficManager::TrafficManager(
-      std::vector<float> longitudinal_PID_parameters,
-      std::vector<float> longitudinal_highway_PID_parameters,
-      std::vector<float> lateral_PID_parameters,
-      std::vector<float> lateral_highway_PID_parameters,
-      float perc_difference_from_limit,
-      cc::Client &client_connection)
-    : longitudinal_PID_parameters(longitudinal_PID_parameters),
-      longitudinal_highway_PID_parameters(longitudinal_highway_PID_parameters),
-      lateral_PID_parameters(lateral_PID_parameters),
-      lateral_highway_PID_parameters(lateral_highway_PID_parameters),
-      client_connection(client_connection),
-      world(client_connection.GetWorld()),
-      debug_helper(client_connection.GetWorld().MakeDebugHelper()) {
-
-    const WorldMap world_map = world.GetMap();
-    local_map = std::make_shared<traffic_manager::InMemoryMap>(world_map);
-    local_map->SetUp();
-
-    parameters.SetGlobalPercentageSpeedDifference(perc_difference_from_limit);
-
-    localization_collision_messenger = std::make_shared<LocalizationToCollisionMessenger>();
-    localization_traffic_light_messenger = std::make_shared<LocalizationToTrafficLightMessenger>();
-    collision_planner_messenger = std::make_shared<CollisionToPlannerMessenger>();
-    localization_planner_messenger = std::make_shared<LocalizationToPlannerMessenger>();
-    traffic_light_planner_messenger = std::make_shared<TrafficLightToPlannerMessenger>();
-    planner_control_messenger = std::make_shared<PlannerToControlMessenger>();
-
-    localization_stage = std::make_unique<LocalizationStage>(
-        "Localization stage",
-        localization_planner_messenger, localization_collision_messenger,
-        localization_traffic_light_messenger,
-        registered_actors, *local_map.get(),
-        parameters, debug_helper,
-        world);
-
-    collision_stage = std::make_unique<CollisionStage>(
-        "Collision stage",
-        localization_collision_messenger, collision_planner_messenger,
-        parameters, debug_helper);
-
-    traffic_light_stage = std::make_unique<TrafficLightStage>(
-        "Traffic light stage",
-        localization_traffic_light_messenger, traffic_light_planner_messenger,
-        parameters, debug_helper);
-
-    planner_stage = std::make_unique<MotionPlannerStage>(
-        "Motion planner stage",
-        localization_planner_messenger,
-        collision_planner_messenger,
-        traffic_light_planner_messenger,
-        planner_control_messenger,
-        parameters,
-        longitudinal_PID_parameters,
-        longitudinal_highway_PID_parameters,
-        lateral_PID_parameters,
-        lateral_highway_PID_parameters,
-        debug_helper);
-
-    control_stage = std::make_unique<BatchControlStage>(
-        "Batch control stage",
-        planner_control_messenger, client_connection);
-
-    Start();
-  }
-
-  TrafficManager::~TrafficManager() {
-
-    Stop();
-  }
-
-  std::unique_ptr<TrafficManager> TrafficManager::singleton_pointer = nullptr;
-
-  TrafficManager& TrafficManager::GetInstance(cc::Client &client_connection) {
-
-    if (singleton_pointer == nullptr) {
-
-      const std::vector<float> longitudinal_param = {2.0f, 0.05f, 0.07f};
-      const std::vector<float> longitudinal_highway_param = {4.0f, 0.02f, 0.03f};
-      const std::vector<float> lateral_param = {10.0f, 0.02f, 1.0f};
-      const std::vector<float> lateral_highway_param = {9.0f, 0.02f, 1.0f};
-      const float perc_difference_from_limit = 30.0f;
-
-      TrafficManager* tm_ptr = new TrafficManager(
-        longitudinal_param, longitudinal_highway_param, lateral_param, lateral_highway_param,
-        perc_difference_from_limit, client_connection
-      );
-
-      singleton_pointer = std::unique_ptr<TrafficManager>(tm_ptr);
-    }
-
-    return *singleton_pointer.get();
-  }
-
-  std::unique_ptr<cc::Client> TrafficManager::singleton_local_client = nullptr;
-
-  cc::Client& TrafficManager::GetUniqueLocalClient() {
-
-    if (singleton_local_client == nullptr) {
-      cc::Client* client = new cc::Client("localhost", 2000);
-      singleton_local_client = std::unique_ptr<cc::Client>(client);
-    }
-
-    return *singleton_local_client.get();
-  }
-
-  void TrafficManager::RegisterVehicles(const std::vector<ActorPtr> &actor_list) {
-    registered_actors.Insert(actor_list);
-  }
-
-  void TrafficManager::UnregisterVehicles(const std::vector<ActorPtr> &actor_list) {
-    registered_actors.Remove(actor_list);
-  }
-
-  void TrafficManager::Start() {
-
-    localization_collision_messenger->Start();
-    localization_traffic_light_messenger->Start();
-    localization_planner_messenger->Start();
-    collision_planner_messenger->Start();
-    traffic_light_planner_messenger->Start();
-    planner_control_messenger->Start();
-
-    localization_stage->Start();
-    collision_stage->Start();
-    traffic_light_stage->Start();
-    planner_stage->Start();
-    control_stage->Start();
-  }
-
-  void TrafficManager::Stop() {
-
-    localization_collision_messenger->Stop();
-    localization_traffic_light_messenger->Stop();
-    localization_planner_messenger->Stop();
-    collision_planner_messenger->Stop();
-    traffic_light_planner_messenger->Stop();
-    planner_control_messenger->Stop();
-
-    localization_stage->Stop();
-    collision_stage->Stop();
-    traffic_light_stage->Stop();
-    planner_stage->Stop();
-    control_stage->Stop();
-
-  }
-
-  void TrafficManager::SetPercentageSpeedDifference(const ActorPtr &actor, const float percentage) {
-    parameters.SetPercentageSpeedDifference(actor, percentage);
-  }
-
-  void TrafficManager::SetGlobalPercentageSpeedDifference(const float percentage) {
-    parameters.SetGlobalPercentageSpeedDifference(percentage);
-  }
-
-  void TrafficManager::SetCollisionDetection(
-      const ActorPtr &reference_actor,
-      const ActorPtr &other_actor,
-      const bool detect_collision) {
-
-    parameters.SetCollisionDetection(reference_actor, other_actor, detect_collision);
-  }
-
-  void TrafficManager::SetForceLaneChange(const ActorPtr &actor, const bool direction) {
-
-    parameters.SetForceLaneChange(actor, direction);
-  }
-
-  void TrafficManager::SetAutoLaneChange(const ActorPtr &actor, const bool enable) {
-
-    parameters.SetAutoLaneChange(actor, enable);
-  }
-
-  void TrafficManager::SetDistanceToLeadingVehicle(const ActorPtr &actor, const float distance) {
-
-    parameters.SetDistanceToLeadingVehicle(actor, distance);
-  }
-
-  void TrafficManager::SetPercentageIgnoreWalkers(const ActorPtr &actor, const float perc) {
-
-    parameters.SetPercentageIgnoreWalkers(actor, perc);
-  }
-
-  void TrafficManager::SetPercentageIgnoreVehicles(const ActorPtr &actor, const float perc) {
-
-    parameters.SetPercentageIgnoreVehicles(actor, perc);
-  }
-
-  void TrafficManager::SetPercentageRunningLight(const ActorPtr &actor, const float perc) {
-
-    parameters.SetPercentageRunningLight(actor, perc);
-  }
-
-  void TrafficManager::SetPercentageRunningSign(const ActorPtr &actor, const float perc) {
-
-    parameters.SetPercentageRunningSign(actor, perc);
-  }
-
-  bool TrafficManager::CheckAllFrozen(TLGroup tl_to_freeze) {
-    for (auto& elem : tl_to_freeze) {
-      if (!elem->IsFrozen() || elem->GetState() != TLS::Red) {
-        return false;
-      }
-    }
-    return true;
-  }
-
-  void TrafficManager::ResetAllTrafficLights() {
-    const auto world_traffic_lights = world.GetActors()->Filter("*traffic_light*");
-
-    std::vector<TLGroup> list_of_all_groups;
-    TLGroup tl_to_freeze;
-    std::vector<carla::ActorId> list_of_ids;
-    for (auto tl : *world_traffic_lights.get()) {
-      if (!(std::find(list_of_ids.begin(), list_of_ids.end(), tl->GetId()) != list_of_ids.end())) {
-        const TLGroup tl_group = boost::static_pointer_cast<cc::TrafficLight>(tl)->GetGroupTrafficLights();
-        list_of_all_groups.push_back(tl_group);
-        for (uint64_t i=0u; i<tl_group.size(); i++) {
-          list_of_ids.push_back(tl_group.at(i).get()->GetId());
-          if(i!=0u) {
-            tl_to_freeze.push_back(tl_group.at(i));
-          }
-        }
-      }
-    }
-
-    for (TLGroup& tl_group : list_of_all_groups) {
-      tl_group.front()->SetState(TLS::Green);
-      std::for_each(
-          tl_group.begin()+1, tl_group.end(),
-          [] (auto& tl) {tl->SetState(TLS::Red);});
-    }
-
-    while (!CheckAllFrozen(tl_to_freeze)) {
-      for (auto& tln : tl_to_freeze) {
-        tln->SetState(TLS::Red);
-        tln->Freeze(true);
-      }
-    }
-  }
->>>>>>> f9b714f4
 
 } // namespace traffic_manager
 } // namespace carla