--- conflicted
+++ resolved
@@ -113,25 +113,17 @@
             actor = unregistered_actors.at(actor_id);
           }
 
-<<<<<<< HEAD
           cg::Location ego_location = ego_actor->GetLocation();
           cg::Location other_location = actor->GetLocation();
-=======
-          debug_helper.DrawLine(
-            ego_actor->GetLocation() + cg::Location(0, 0, 2),
-            actor->GetLocation() + cg::Location(0, 0, 2), 0.2f,
-            {255u, 0u, 0u}, 0.1f
-          );
-
->>>>>>> 833fe281
+
           if (actor_id != ego_actor_id &&
               (cg::Math::DistanceSquared(ego_location, other_location)
               < std::pow(MAX_COLLISION_RADIUS, 2)) &&
               (std::abs(ego_location.z - other_location.z) < VERTICAL_OVERLAP_THRESHOLD)) {
 
             debug_helper.DrawLine(
-              ego_actor->GetLocation() + cg::Location(0, 0, 2),
-              actor->GetLocation() + cg::Location(0, 0, 2), 0.2,
+              ego_location + cg::Location(0, 0, 2),
+              other_location + cg::Location(0, 0, 2), 0.2,
               {255u, 0u, 0u}, 0.1
             );
 
